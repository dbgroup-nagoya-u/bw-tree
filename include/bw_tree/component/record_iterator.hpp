--- conflicted
+++ resolved
@@ -21,19 +21,12 @@
 
 #include "common.hpp"
 #include "node.hpp"
-<<<<<<< HEAD
-
-namespace dbgroup::index::bw_tree::component
-=======
-#include "record_page.hpp"
 
 namespace dbgroup::index::bw_tree
 {
 template <class Key, class Payload, class Compare>
 class BwTree;
-
 namespace component
->>>>>>> 09eabd8f
 {
 /**
  * @brief A class to represent a iterator for scan results.
@@ -46,8 +39,7 @@
 class RecordIterator
 {
   using BwTree_t = BwTree<Key, Payload, Compare>;
-<<<<<<< HEAD
-  using Node_t = Node<Key, Compare>
+  using Node_t = Node<Key, Compare>;
 
  private :
   /*################################################################################################
@@ -60,9 +52,6 @@
   /// the number of records in this node.
   uint16_t record_count_;
 
-  /// metadata
-  Metadata meta_;
-
   /// an index of a current record
   size_t current_idx_;
 
@@ -73,29 +62,10 @@
 
   bool begin_closed_;
 
-=======
-  using Node_t = component::Node<Key, Compare>;
-  /// a pointer to BzTree to perform continuous scan
-  BwTree_t* bwtree_;
-
-  /// the begin of range scan
-  const Key* begin_key_;
-
-  /// a flag to specify whether the begin of range is closed
-  bool begin_closed_;
-
-  /// the position of iterator cursol
-  int64_t cur_position_;
-
-  /// copied keys and payloads
-  Node_t *page_;
-
->>>>>>> 09eabd8f
  public:
   /*################################################################################################
    * Public constructors/destructors
    *##############################################################################################*/
-<<<<<<< HEAD
 
   constexpr RecordIterator(
     BwTree_t* bwtree,
@@ -106,38 +76,18 @@
       node_{node},
       record_count_{node_->GetRecordCount()},
       current_idx_{0},
-      meta_{node->GetMetadata(current_idx_)},
       begin_key_{begin_key},
       begin_closed_{begin_closed}
-=======
-  constexpr RecordIterator() {}
-  RecordIterator(  //
-      BwTree_t* bwtree,
-      const Key* begin_key,
-      const bool begin_closed,
-      Node_t* page)
-      : bwtree_{bwtree},
-        begin_key_{begin_key},
-        begin_closed_{begin_closed},
-        cur_position_{0},
-        page_{page}
->>>>>>> 09eabd8f
   {
   }
 
   ~RecordIterator() = default;
-<<<<<<< HEAD
 
-=======
->>>>>>> 09eabd8f
   RecordIterator(const RecordIterator&) = delete;
   RecordIterator& operator=(const RecordIterator&) = delete;
   constexpr RecordIterator(RecordIterator&&) = default;
   constexpr RecordIterator& operator=(RecordIterator&&) = default;
-<<<<<<< HEAD
 
-=======
->>>>>>> 09eabd8f
   /*################################################################################################
    * Public operators for iterators
    *##############################################################################################*/
@@ -158,11 +108,7 @@
   void
   operator++()
   {
-<<<<<<< HEAD
     current_idx_++;
-=======
-    cur_position_++;
->>>>>>> 09eabd8f
   }
 
   /*################################################################################################
@@ -172,10 +118,6 @@
   /**
    * @brief Check if there are any records left.
    *
-<<<<<<< HEAD
-=======
-   * Note that a BwTree's scan function copies a target leaf node one by one, so this
->>>>>>> 09eabd8f
    * function may call a scan function internally to get a next leaf node.
    *
    * @retval true if there are any records or next node left.
@@ -184,31 +126,14 @@
   bool
   HasNext()
   {
-<<<<<<< HEAD
     if (current_idx_ < record_count_) return true;
     else if (node_->GetNextNode() != nullptr) {
-      node_ = bw_tree_->LeafScan(node_->GetNextNode(), begin_key_, begin_closed_);
+      node_ = bwtree_->LeafScan(node_->GetNextNode(), begin_key_, begin_closed_);
       record_count_ = node_->GetRecordCount();
       current_idx_ = 0;
-      meta_ = node_->GetMetadata(current_idx_);
       return HasNext();
     }
     else return false;
-=======
-    if (LeftRecordsCount() > 0) return true;
-    if (page_->GetSiblingNode() == nullptr) return false;
-
-    auto sib_node = page_->GetSiblingNode()->load(mo_relax);
-    delete page_;
-
-    page_ = bwtree_->LeafScan(sib_node, begin_key_, begin_closed_);
-    cur_position_ = 0;
-    return HasNext();
-  }
-
-  size_t LeftRecordsCount(){
-    return page_->GetRecordCount() - cur_position_;
->>>>>>> 09eabd8f
   }
 
   /**
@@ -217,18 +142,10 @@
   constexpr Key
   GetKey() const
   {
-<<<<<<< HEAD
-    meta_ = node_->GetMetadata(current_idx_);
     if constexpr (IsVariableLengthData<Key>()) {
-      return Cast<Key>(node_->GetKeyAddr(meta_));
+      return Cast<Key>(node_->GetKeyAddr(node_->GetMetadata(current_idx_)));
     } else {
-      return *Cast<Key*>(node_->GetKeyAddr(meta_));
-=======
-    if constexpr (IsVariableLengthData<Key>()) {
-      return reinterpret_cast<const Key>(page_->GetKeyAddr(page_->GetMetadata(cur_position_)));
-    } else {
-      return *reinterpret_cast<const Key *>(page_->GetKeyAddr(page_->GetMetadata(cur_position_)));
->>>>>>> 09eabd8f
+      return *Cast<Key*>(node_->GetKeyAddr(node_->GetMetadata(current_idx_)));
     }
   }
 
@@ -238,19 +155,10 @@
   constexpr Payload
   GetPayload() const
   {
-<<<<<<< HEAD
-    meta_ = node_->GetMetadata(current_idx_);
-    if constexpr (IsVariableLengthData<Payload>()) {
-      return Cast<Payload>(node_->GetPayload(meta_));
-    } else {
-      return *Cast<Payload*>(node_->GetPayload(meta_));
-    }
-=======
     Payload payload{};
-    page_->CopyPayload(page_->GetMetadata(cur_position_), payload);
+    node_->CopyPayload(node_->GetMetadata(current_idx_), payload);
     return payload;
->>>>>>> 09eabd8f
   }
 };
-}  // namespace component
-}  // namespace dbgroup::index::bw_tree+}
+}  // namespace dbgroup::index::bw_tree::component